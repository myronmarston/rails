#--
# Copyright (c) 2006 Philip Ross
# 
# Permission is hereby granted, free of charge, to any person obtaining a copy
# of this software and associated documentation files (the "Software"), to deal
# in the Software without restriction, including without limitation the rights
# to use, copy, modify, merge, publish, distribute, sublicense, and/or sell
# copies of the Software, and to permit persons to whom the Software is
# furnished to do so, subject to the following conditions:
# 
# The above copyright notice and this permission notice shall be included in all
# copies or substantial portions of the Software.
#
# THE SOFTWARE IS PROVIDED "AS IS", WITHOUT WARRANTY OF ANY KIND, EXPRESS OR
# IMPLIED, INCLUDING BUT NOT LIMITED TO THE WARRANTIES OF MERCHANTABILITY,
# FITNESS FOR A PARTICULAR PURPOSE AND NONINFRINGEMENT. IN NO EVENT SHALL THE
# AUTHORS OR COPYRIGHT HOLDERS BE LIABLE FOR ANY CLAIM, DAMAGES OR OTHER
# LIABILITY, WHETHER IN AN ACTION OF CONTRACT, TORT OR OTHERWISE, ARISING FROM,
# OUT OF OR IN CONNECTION WITH THE SOFTWARE OR THE USE OR OTHER DEALINGS IN
# THE SOFTWARE.
#++

require 'tzinfo/time_or_datetime'
require 'tzinfo/timezone_info'
require 'tzinfo/timezone_offset_info'
require 'tzinfo/timezone_period'
require 'tzinfo/timezone_transition_info'

module TZInfo
  # Thrown if no offsets have been defined when calling period_for_utc or
  # periods_for_local. Indicates an error in the timezone data.
  class NoOffsetsDefined < StandardError
  end
    
  # Represents a (non-linked) timezone defined in a data module.
  class DataTimezoneInfo < TimezoneInfo #:nodoc:
            
    # Constructs a new TimezoneInfo with its identifier.
    def initialize(identifier)   
      super(identifier)
      @offsets = {}
      @transitions = []
      @previous_offset = nil
      @transitions_index = nil
    end
 
    # Defines a offset. The id uniquely identifies this offset within the
    # timezone. utc_offset and std_offset define the offset in seconds of 
    # standard time from UTC and daylight savings from standard time 
    # respectively. abbreviation describes the timezone offset (e.g. GMT, BST,
    # EST or EDT).
    #
    # The first offset to be defined is treated as the offset that applies
    # until the first transition. This will usually be in Local Mean Time (LMT).
    #
    # ArgumentError will be raised if the id is already defined.
    def offset(id, utc_offset, std_offset, abbreviation)
      raise ArgumentError, 'Offset already defined' if @offsets.has_key?(id)
      
      offset = TimezoneOffsetInfo.new(utc_offset, std_offset, abbreviation)
      @offsets[id] = offset
      @previous_offset = offset unless @previous_offset
    end
    
    # Defines a transition. Transitions must be defined in chronological order.
    # ArgumentError will be raised if a transition is added out of order.
    # offset_id refers to an id defined with offset. ArgumentError will be 
    # raised if the offset_id cannot be found. numerator_or_time and
<<<<<<< HEAD
    # denominator specify the time the transition occurs as. See 
=======
    # denominator specify the time the transition occurs as. See
>>>>>>> 10d9fe4b
    # TimezoneTransitionInfo for more detail about specifying times.
    def transition(year, month, offset_id, numerator_or_time, denominator = nil)
      offset = @offsets[offset_id]      
      raise ArgumentError, 'Offset not found' unless offset
            
      if @transitions_index
        if year < @last_year || (year == @last_year && month < @last_month)
          raise ArgumentError, 'Transitions must be increasing date order'
        end
        
        # Record the position of the first transition with this index.
        index = transition_index(year, month)
        @transitions_index[index] ||= @transitions.length
                
        # Fill in any gaps       
        (index - 1).downto(0) do |i|
          break if @transitions_index[i]
          @transitions_index[i] = @transitions.length
        end
      else
        @transitions_index = [@transitions.length]
        @start_year = year
        @start_month = month        
      end
      
      @transitions << TimezoneTransitionInfo.new(offset, @previous_offset, 
        numerator_or_time, denominator)
      @last_year = year
      @last_month = month             
      @previous_offset = offset
    end           
    
    # Returns the TimezonePeriod for the given UTC time.
    # Raises NoOffsetsDefined if no offsets have been defined.
    def period_for_utc(utc)
      unless @transitions.empty?
        utc = TimeOrDateTime.wrap(utc)               
        index = transition_index(utc.year, utc.mon)
        
        start_transition = nil
        start = transition_before_end(index)
        if start
          start.downto(0) do |i|
            if @transitions[i].at <= utc
              start_transition = @transitions[i]
              break
            end
          end
        end
        
        end_transition = nil
        start = transition_after_start(index)      
        if start
          start.upto(@transitions.length - 1) do |i|
            if @transitions[i].at > utc
              end_transition = @transitions[i]
              break
            end
          end
        end
               
        if start_transition || end_transition
          TimezonePeriod.new(start_transition, end_transition)
        else
          # Won't happen since there are transitions. Must always find one
          # transition that is either >= or < the specified time.
          raise 'No transitions found in search'
        end        
      else
        raise NoOffsetsDefined, 'No offsets have been defined' unless @previous_offset        
        TimezonePeriod.new(nil, nil, @previous_offset)
      end
    end
    
    # Returns the set of TimezonePeriods for the given local time as an array.    
    # Results returned are ordered by increasing UTC start date.
    # Returns an empty array if no periods are found for the given time.
    # Raises NoOffsetsDefined if no offsets have been defined.    
    def periods_for_local(local)
      unless @transitions.empty?
        local = TimeOrDateTime.wrap(local)
        index = transition_index(local.year, local.mon)
        
        result = []
       
        start_index = transition_after_start(index - 1)       
        if start_index && @transitions[start_index].local_end > local           
          if start_index > 0
            if @transitions[start_index - 1].local_start <= local 
              result << TimezonePeriod.new(@transitions[start_index - 1], @transitions[start_index])
            end
          else
            result << TimezonePeriod.new(nil, @transitions[start_index])
          end
        end
        
        end_index = transition_before_end(index + 1)
        
        if end_index        
          start_index = end_index unless start_index
          
          start_index.upto(transition_before_end(index + 1)) do |i|
            if @transitions[i].local_start <= local
              if i + 1 < @transitions.length
                if @transitions[i + 1].local_end > local
                  result << TimezonePeriod.new(@transitions[i], @transitions[i + 1])
                end
              else
                result << TimezonePeriod.new(@transitions[i], nil)
              end
            end
          end
        end
        
        result
      else
        raise NoOffsetsDefined, 'No offsets have been defined' unless @previous_offset
        [TimezonePeriod.new(nil, nil, @previous_offset)]
      end
    end
    
    private
      # Returns the index into the @transitions_index array for a given year 
      # and month.
      def transition_index(year, month)
        index = (year - @start_year) * 2
        index += 1 if month > 6
        index -= 1 if @start_month > 6
        index
      end
      
      # Returns the index into @transitions of the first transition that occurs
      # on or after the start of the given index into @transitions_index.
      # Returns nil if there are no such transitions.
      def transition_after_start(index)
        if index >= @transitions_index.length
          nil
        else
          index = 0 if index < 0
          @transitions_index[index]
        end
      end
      
      # Returns the index into @transitions of the first transition that occurs
      # before the end of the given index into @transitions_index.
      # Returns nil if there are no such transitions.
      def transition_before_end(index)
        index = index + 1
        
        if index <= 0
          nil
        elsif index >= @transitions_index.length          
          @transitions.length - 1
        else      
          @transitions_index[index] - 1          
        end
      end            
  end
end<|MERGE_RESOLUTION|>--- conflicted
+++ resolved
@@ -66,11 +66,7 @@
     # ArgumentError will be raised if a transition is added out of order.
     # offset_id refers to an id defined with offset. ArgumentError will be 
     # raised if the offset_id cannot be found. numerator_or_time and
-<<<<<<< HEAD
-    # denominator specify the time the transition occurs as. See 
-=======
     # denominator specify the time the transition occurs as. See
->>>>>>> 10d9fe4b
     # TimezoneTransitionInfo for more detail about specifying times.
     def transition(year, month, offset_id, numerator_or_time, denominator = nil)
       offset = @offsets[offset_id]      
