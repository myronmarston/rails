--- conflicted
+++ resolved
@@ -233,14 +233,6 @@
         @active_record_primary_key ||= options[:primary_key] || active_record.primary_key
       end
 
-      def association_primary_key
-        @association_primary_key ||= @options[:primary_key] || klass.primary_key
-      end
-
-      def active_record_primary_key
-        @active_record_primary_key ||= @options[:primary_key] || active_record.primary_key
-      end
-
       def counter_cache_column
         if options[:counter_cache] == true
           "#{active_record.name.demodulize.underscore.pluralize}_count"
@@ -273,16 +265,12 @@
         false
       end
 
-<<<<<<< HEAD
       def through_reflection_chain
         [self]
       end
 
       def through_conditions
         [Array.wrap(options[:conditions])]
-=======
-      def through_reflection_foreign_key
->>>>>>> b171b9e7
       end
 
       def source_reflection
@@ -380,11 +368,7 @@
     # Holds all the meta-data about a :through association as it was specified
     # in the Active Record class.
     class ThroughReflection < AssociationReflection #:nodoc:
-<<<<<<< HEAD
-      delegate :primary_key_name, :association_foreign_key, :to => :source_reflection
-=======
-      delegate :association_primary_key, :foreign_type, :to => :source_reflection
->>>>>>> b171b9e7
+      delegate :foreign_key, :foreign_type, :association_foreign_key, :to => :source_reflection
 
       # Gets the source of the through reflection.  It checks both a singularized
       # and pluralized form for <tt>:belongs_to</tt> or <tt>:has_many</tt>.
@@ -545,15 +529,6 @@
           raise HasManyThroughAssociationPolymorphicSourceError.new(active_record.name, self, source_reflection)
         end
 
-<<<<<<< HEAD
-        check_validity_of_inverse!
-      end
-
-=======
-        unless [:belongs_to, :has_many, :has_one].include?(source_reflection.macro) && source_reflection.options[:through].nil?
-          raise HasManyThroughSourceAssociationMacroError.new(self)
-        end
-
         if macro == :has_one && through_reflection.collection?
           raise HasOneThroughCantAssociateThroughCollection.new(active_record.name, self, through_reflection)
         end
@@ -561,15 +536,6 @@
         check_validity_of_inverse!
       end
 
-      def through_reflection_primary_key
-        through_reflection.belongs_to? ? through_reflection.klass.primary_key : through_reflection.foreign_key
-      end
-
-      def through_reflection_foreign_key
-        through_reflection.foreign_key if through_reflection.belongs_to?
-      end
-
->>>>>>> b171b9e7
       private
         def derive_class_name
           # get the class_name of the belongs_to association of the through reflection
