--- conflicted
+++ resolved
@@ -132,19 +132,7 @@
 
     # Clears out the association cache.
     def clear_association_cache #:nodoc:
-<<<<<<< HEAD
-      self.class.reflect_on_all_associations.to_a.each do |assoc|
-        if IdentityMap.enabled? && instance_variable_defined?("@#{assoc.name}")
-          Array(instance_variable_get("@#{assoc.name}")).each do |t|
-            next unless t.respond_to?(:target)
-            IdentityMap.remove t.target unless t.target.nil?
-          end
-        end
-        instance_variable_set "@#{assoc.name}", nil
-      end if self.persisted?
-=======
       @association_cache.clear if persisted?
->>>>>>> c9f1ab53
     end
 
     # :nodoc:
