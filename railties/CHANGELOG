--- conflicted
+++ resolved
@@ -1,5 +1,3 @@
-<<<<<<< HEAD
-=======
 *1.1.1* (April 6th, 2005)
 
 * Enhances plugin#discover allowing it to discover svn:// like URIs (closes #4565) [ruben.nine@gmail.com]
@@ -39,7 +37,6 @@
 * Avoid passing escapeHTML non-string in Rails' info controller [Nicholas Seckar]
 
 
->>>>>>> 34a7f668
 *1.1.0* (March 27th, 2005)
 
 * Allow db:fixtures:load to load a subset of the applications fixtures. [Chad Fowler]
